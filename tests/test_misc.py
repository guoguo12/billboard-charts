import billboard
import unittest
from nose.tools import raises
<<<<<<< HEAD
from requests.exceptions import ConnectionError, ReadTimeout


class MiscTests(unittest.TestCase):
    @raises(ConnectionError, ReadTimeout)
=======
from requests.exceptions import ConnectionError
import six


class MiscTest(unittest.TestCase):
    @raises(ConnectionError)
>>>>>>> 9ca65657
    def test_timeout(self):
        """Checks that using a very small timeout prevents connection."""
        billboard.ChartData('hot-100', timeout=1e-9)

    @raises(billboard.BillboardNotFoundException)
    def test_non_existent_chart(self):
        """Checks that requesting a non-existent chart fails."""
        billboard.ChartData('does-not-exist')

<<<<<<< HEAD
    @raises(billboard.BillboardNotFoundException)
    def test_non_existent_chart(self):
        """Checks that requesting a non-existent chart fails."""
        billboard.ChartData('does-not-exist')
=======
    def test_unicode(self):
        """Checks that the Billboard website does not use Unicode characters."""
        chart = billboard.ChartData('latin-pop-songs', date='1994-10-15')
        self.assertEqual(chart[0].title, six.text_type('El Dia Que Me Quieras'))
        self.assertEqual(chart[0].artist, six.text_type('Luis Miguel'))
>>>>>>> 9ca65657
<|MERGE_RESOLUTION|>--- conflicted
+++ resolved
@@ -1,20 +1,12 @@
 import billboard
 import unittest
+import six
 from nose.tools import raises
-<<<<<<< HEAD
 from requests.exceptions import ConnectionError, ReadTimeout
 
 
 class MiscTests(unittest.TestCase):
     @raises(ConnectionError, ReadTimeout)
-=======
-from requests.exceptions import ConnectionError
-import six
-
-
-class MiscTest(unittest.TestCase):
-    @raises(ConnectionError)
->>>>>>> 9ca65657
     def test_timeout(self):
         """Checks that using a very small timeout prevents connection."""
         billboard.ChartData('hot-100', timeout=1e-9)
@@ -24,15 +16,9 @@
         """Checks that requesting a non-existent chart fails."""
         billboard.ChartData('does-not-exist')
 
-<<<<<<< HEAD
-    @raises(billboard.BillboardNotFoundException)
-    def test_non_existent_chart(self):
-        """Checks that requesting a non-existent chart fails."""
-        billboard.ChartData('does-not-exist')
-=======
     def test_unicode(self):
         """Checks that the Billboard website does not use Unicode characters."""
         chart = billboard.ChartData('latin-pop-songs', date='1994-10-15')
-        self.assertEqual(chart[0].title, six.text_type('El Dia Que Me Quieras'))
-        self.assertEqual(chart[0].artist, six.text_type('Luis Miguel'))
->>>>>>> 9ca65657
+        self.assertEqual(chart[0].title, six.text_type(
+            'El Dia Que Me Quieras'))
+        self.assertEqual(chart[0].artist, six.text_type('Luis Miguel'))