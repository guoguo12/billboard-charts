--- conflicted
+++ resolved
@@ -34,10 +34,7 @@
 _ENTRY_ARTIST_ATTR = 'data-artist'
 _ENTRY_RANK_ATTR = 'data-rank'
 
-<<<<<<< HEAD
-=======
-
->>>>>>> dcb65589
+
 # constants for the getPositionRowValue helper function
 _ROW_SELECTOR_FORMAT = 'div.chart-list-item__%s'
 _PEAK_POS_FORMAT = 'weeks-at-one'
